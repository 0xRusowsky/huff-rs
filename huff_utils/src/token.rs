use crate::{evm::Opcode, span::Span};
use std::{fmt, fmt::Write};

type Literal = [u8; 32];

/// A single Token
#[derive(Debug, PartialEq, Eq, Clone, Copy)]
pub struct Token<'a> {
    /// The kind of token
    pub kind: TokenKind<'a>,
    /// An associated Span
    pub span: Span,
}

impl<'a> Token<'a> {
    /// Public associated function that instantiates a Token.
    pub fn new(kind: TokenKind<'a>, span: Span) -> Self {
        Self { kind, span }
    }
}

/// The kind of token
#[derive(Debug, PartialEq, Eq, Clone, Copy)]
pub enum TokenKind<'a> {
    /// EOF Token
    Eof,
    /// A Comment
    Comment(&'a str),
    /// Division
    /// Lexing done at the comment level due to clash
    Div,
    /// "#define" keyword
    Define,
    /// "#include" keyword
    Include,
    /// "macro" keyword
    Macro,
    /// "function" keyword
    Function,
    /// "constant" keyword
    Constant,
    /// "takes" keyword
    Takes,
    /// "returns" keyword
    Returns,
    /// "FREE_STORAGE_POINTER()" keyword
    FreeStoragePointer,
    /// An Identifier
    Ident(&'a str),
    /// Equal Sign
    Assign,
    /// An open parenthesis
    OpenParen,
    /// A close parenthesis
    CloseParen,
    /// An open bracket
    OpenBracket,
    /// A close bracket
    CloseBracket,
    /// An open brace
    OpenBrace,
    /// A close brace
    CloseBrace,
    /// Addition
    Add,
    /// Subtraction
    Sub,
    /// Multiplication
    Mul,
    /// A comma
    Comma,
<<<<<<< HEAD
    /// A newline
    Newline,
    /// "#define" keyword
    Define,
    /// "takes" keyword
    Takes,
    /// "returns" keyword
    Returns,
    /// "macro" keyword
    Macro,
    /// "constant" keyword
    Constant,
    /// "function" keyword
    Function,
    /// "FREE_STORAGE_POINTER()" keyword
    FreeStoragePointer,
=======
    /// Number
    Num(usize),
    /// A Space
    Whitespace,
    /// A string literal
    Str(&'a str),

    // TODO below aren't lexed
>>>>>>> df7b71b3
    /// Hex
    Literal(Literal),
    /// Opcode
    Opcode(Opcode),
    /// Huff label (aka PC)
    Label(&'a str),
<<<<<<< HEAD
    /// Import path
    Path(&'a str),
    /// A Comment
    Comment(&'a str),
    /// EVM Type
    Type,
    /// Type of function ; view | payable | nonpayable
    FuncType,
    /// "include" keyword
    Include
=======
    // TODO: recursive dependency resolution at the lexing level?
    // Import path
    // Path(&'a str),
>>>>>>> df7b71b3
}

impl<'a> fmt::Display for TokenKind<'a> {
    fn fmt(&self, f: &mut fmt::Formatter<'_>) -> fmt::Result {
        let x = match *self {
            TokenKind::Eof => "EOF",
            TokenKind::Comment(s) => return write!(f, "Comment({})", s),
            TokenKind::Div => "/",
            TokenKind::Define => "#define",
            TokenKind::Include => "#include",
            TokenKind::Macro => "macro",
            TokenKind::Function => "function",
            TokenKind::Constant => "constant",
            TokenKind::Takes => "takes",
            TokenKind::Returns => "returns",
            TokenKind::FreeStoragePointer => "FREE_STORAGE_POINTER()",
            TokenKind::Ident(s) => return write!(f, "{}", s),
            TokenKind::Assign => "=",
            TokenKind::OpenParen => "(",
            TokenKind::CloseParen => ")",
<<<<<<< HEAD
            TokenKind::OpenBrace => "{",
            TokenKind::CloseBrace => "}",
=======
            TokenKind::OpenBracket => "[",
            TokenKind::CloseBracket => "]",
            TokenKind::OpenBrace => "{",
            TokenKind::CloseBrace => "}",
            TokenKind::Add => "+",
            TokenKind::Sub => "+",
            TokenKind::Mul => "*",
>>>>>>> df7b71b3
            TokenKind::Comma => ",",
            TokenKind::Num(num) => return write!(f, "{}", num),
<<<<<<< HEAD
            TokenKind::Ident(str) => str,
            TokenKind::Eof => "EOF",
            TokenKind::Whitespace => "WHITESPACE",
            TokenKind::Takes => "takes",
            TokenKind::Returns => "returns",
            _ => "oof",
=======
            TokenKind::Whitespace => " ",
            TokenKind::Str(str) => str,

            // TODO these aren't lexed yet
            TokenKind::Literal(l) => {
                let mut s = String::new();
                for b in l.iter() {
                    let _ = write!(&mut s, "{:02x}", b);
                }
                return write!(f, "{}", s)
            }
            TokenKind::Opcode(o) => return write!(f, "{}", o),
            TokenKind::Label(s) => return write!(f, "{}", s),
>>>>>>> df7b71b3
        };

        write!(f, "{}", x)
    }
}<|MERGE_RESOLUTION|>--- conflicted
+++ resolved
@@ -69,55 +69,22 @@
     Mul,
     /// A comma
     Comma,
-<<<<<<< HEAD
-    /// A newline
-    Newline,
-    /// "#define" keyword
-    Define,
-    /// "takes" keyword
-    Takes,
-    /// "returns" keyword
-    Returns,
-    /// "macro" keyword
-    Macro,
-    /// "constant" keyword
-    Constant,
-    /// "function" keyword
-    Function,
-    /// "FREE_STORAGE_POINTER()" keyword
-    FreeStoragePointer,
-=======
     /// Number
     Num(usize),
     /// A Space
     Whitespace,
     /// A string literal
     Str(&'a str),
-
     // TODO below aren't lexed
->>>>>>> df7b71b3
     /// Hex
     Literal(Literal),
     /// Opcode
     Opcode(Opcode),
     /// Huff label (aka PC)
     Label(&'a str),
-<<<<<<< HEAD
-    /// Import path
-    Path(&'a str),
-    /// A Comment
-    Comment(&'a str),
-    /// EVM Type
-    Type,
-    /// Type of function ; view | payable | nonpayable
-    FuncType,
-    /// "include" keyword
-    Include
-=======
     // TODO: recursive dependency resolution at the lexing level?
     // Import path
     // Path(&'a str),
->>>>>>> df7b71b3
 }
 
 impl<'a> fmt::Display for TokenKind<'a> {
@@ -138,10 +105,6 @@
             TokenKind::Assign => "=",
             TokenKind::OpenParen => "(",
             TokenKind::CloseParen => ")",
-<<<<<<< HEAD
-            TokenKind::OpenBrace => "{",
-            TokenKind::CloseBrace => "}",
-=======
             TokenKind::OpenBracket => "[",
             TokenKind::CloseBracket => "]",
             TokenKind::OpenBrace => "{",
@@ -149,17 +112,8 @@
             TokenKind::Add => "+",
             TokenKind::Sub => "+",
             TokenKind::Mul => "*",
->>>>>>> df7b71b3
             TokenKind::Comma => ",",
             TokenKind::Num(num) => return write!(f, "{}", num),
-<<<<<<< HEAD
-            TokenKind::Ident(str) => str,
-            TokenKind::Eof => "EOF",
-            TokenKind::Whitespace => "WHITESPACE",
-            TokenKind::Takes => "takes",
-            TokenKind::Returns => "returns",
-            _ => "oof",
-=======
             TokenKind::Whitespace => " ",
             TokenKind::Str(str) => str,
 
@@ -173,7 +127,6 @@
             }
             TokenKind::Opcode(o) => return write!(f, "{}", o),
             TokenKind::Label(s) => return write!(f, "{}", s),
->>>>>>> df7b71b3
         };
 
         write!(f, "{}", x)
